--- conflicted
+++ resolved
@@ -37,11 +37,7 @@
 	if err != nil {
 		return err
 	}
-<<<<<<< HEAD
-	srv, err := api.NewServer(config.Siad.APIaddr, state, gateway, nil, nil, nil, nil, nil, nil, nil, explorer)
-=======
-	srv, err := api.NewServer(config.Siad.APIaddr, state, gateway, nil, hostdb, nil, nil, nil, nil, explorer)
->>>>>>> b58e9969
+	srv, err := api.NewServer(config.Siad.APIaddr, state, gateway, nil, hostdb, nil, nil, nil, nil, nil, explorer)
 	if err != nil {
 		return err
 	}
